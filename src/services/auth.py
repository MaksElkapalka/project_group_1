import pickle
from datetime import datetime, timedelta
from typing import Optional

import redis
from fastapi import Depends, HTTPException, status
from fastapi.security import OAuth2PasswordBearer
from jose import JWTError, jwt
from passlib.context import CryptContext
from sqlalchemy.ext.asyncio import AsyncSession

from src.conf import messages
from src.conf.config import config
from src.database.db import get_db
from src.entity.models import User
from src.repository import users as repository_users
from src.repository.images import get_image


class Auth:
    pwd_context = CryptContext(schemes=["bcrypt"], deprecated="auto")
    SECRET_KEY = config.SECRET_KEY_JWT
    ALGORITHM = config.ALGORITHM
    cache = redis.Redis(
        host=config.REDIS_DOMAIN,
        port=config.REDIS_PORT,
        db=0,
        password=config.REDIS_PASSWORD,
    )

    def verify_password(self, plain_password: str, hashed_password: str) -> bool:
        """The verify_password function takes a plain-text password and a hashed password,
            and returns True if the passwords match, False otherwise.

        Args:
            plain_password (str): Pass in the password that is being verified.
            hashed_password (str): Pass in the hashed password from the database.

        Returns:
            bool: A boolean value.
        """
        return self.pwd_context.verify(plain_password, hashed_password)

    def get_password_hash(self, password: str) -> str:
        """The get_password_hash function takes a password as input and returns the hash of that password.
            The function uses the pwd_context object to generate a hash from the given password.

        Args:
            password (str): Create a password hash.

        Returns:
            str: A hash of the password.
        """
        return self.pwd_context.hash(password)

    oauth2_scheme = OAuth2PasswordBearer(tokenUrl="api/auth/login")

    async def create_access_token(
        self, data: dict, expires_delta: Optional[timedelta] = None
    ) -> str:
        """The create_access_token function creates a new access token.

        Args:
            data (dict): Pass the data that you want to encode in your token.
            expires_delta (Optional[timedelta], optional): Set the expiration time of the token.

        Returns:
            str: Encoded access token.
        """
        to_encode = data.copy()
        expire = datetime.utcnow() + (
            expires_delta if expires_delta else timedelta(minutes=120)
        )
        to_encode.update(
            {"iat": datetime.utcnow(), "exp": expire, "scope": "access_token"}
        )
        encoded_access_token = jwt.encode(
            to_encode, self.SECRET_KEY, algorithm=self.ALGORITHM
        )
        return encoded_access_token

    async def get_current_user(
        self, token: str = Depends(oauth2_scheme), db: AsyncSession = Depends(get_db)
    ):
        """The get_current_user function is a dependency that will be used in the
            protected endpoints. It uses the OAuth2 token to retrieve and validate
            the user, and assign them to `current_user`.

        Args:
            token (str, optional):  Pass the token to the function.
            db (AsyncSession, optional): Get the database connection.

        Returns:
            _type_: _description_
        """
        credentials_exception = HTTPException(
            status_code=status.HTTP_401_UNAUTHORIZED,
            detail="Could not validate credentials",
            headers={"WWW-Authenticate": "Bearer"},
        )
        try:
            payload = jwt.decode(token, self.SECRET_KEY, algorithms=[self.ALGORITHM])
            if payload.get("scope") == "access_token":
                email = payload.get("sub")
                if email is None:
                    raise credentials_exception
            else:
                raise credentials_exception
        except JWTError:
            raise credentials_exception

        user_hash = str(email)

        user = self.cache.get(user_hash)

        if user is None:
            print("User from database")
            user = await repository_users.get_user_by_email(email, db)
            if user is None:
                raise credentials_exception
            self.cache.set(user_hash, pickle.dumps(user))
            self.cache.expire(user_hash, 300)
        else:
            print("User from cache")
            user = pickle.loads(user)
        return user

    async def get_current_active_user(
        self, token: str = Depends(oauth2_scheme), db: AsyncSession = Depends(get_db)
    ):
        """The get_current_active_user function returns the current active user based on the access token.

        Args:
            token (str, optional): Pass the token to the function.
            db (AsyncSession, optional): Get the database connection.

        Returns:
            User: A user object.
        """
        user = await self.get_current_user(token, db)
        if not user.is_active:
            raise HTTPException(
                status_code=status.HTTP_400_BAD_REQUEST,
                detail="You are not active user",
            )
        return user

    async def get_current_active_user_with_role(
        self,
        required_role: list,
        token: str = Depends(oauth2_scheme),
        db: AsyncSession = Depends(get_db),
    ):
        """The get_current_active_user_with_role function returns the current
            active user based on the access token and check their role.

        Args:
            required_role (list): List of strings with role values.
            token (str, optional): Pass the token to the function.
            db (AsyncSession, optional): Get the database connection.

        Returns:
            User: A user object.
        """
        user = await self.get_current_active_user(token, db)
        if user.role.name not in required_role:
            raise HTTPException(
                status_code=status.HTTP_403_FORBIDDEN,
                detail=messages.NOT_ENOUGH_PERMISSIONS,
            )
        return user

    def create_email_token(self, data: dict):
        """The create_email_token function takes a dictionary of data and returns a JWT token.
            The token is encoded with the SECRET_KEY and ALGORITHM defined in the class.
            The expiration date is set to 1 day from now.

        Args:
            data (dict): Pass in the email address of the user.

        Returns:
            Str: Created token.
        """
        to_encode = data.copy()
        expire = datetime.now() + timedelta(days=1)
        to_encode.update({"iat": datetime.now(), "exp": expire})
        token = jwt.encode(to_encode, self.SECRET_KEY, algorithm=self.ALGORITHM)
        return token

    async def get_email_from_token(self, token: str):
        """The get_email_from_token function takes a token as an argument and returns the email address associated with that token.
        The function uses the jwt library to decode the token, which is then used to retrieve the email address from within it.

        Args:
            token (str): Pass in the token that is sent to the user's email.

        Returns:
            str: email
        """
        try:
            payload = jwt.decode(token, self.SECRET_KEY, algorithms=[self.ALGORITHM])
            email = payload["sub"]
            return email
        except JWTError as e:
            print(e)
            raise HTTPException(
                status_code=status.HTTP_422_UNPROCESSABLE_ENTITY,
                detail="Invalid token for email verification",
            )

    def generate_password_reset_token(self, email: str) -> str:
        """The generate_password_reset_token function generates a JWT token that expires in 1 hour.
        The payload contains the email of the user who requested to reset their password.

        Args:
            email (str): Specify the email of the user who is requesting a password reset.

        Returns:
            str: A jwt token
        """
        expire = datetime.now() + timedelta(hours=1)
        payload = {"exp": expire, "email": email}
        return jwt.encode(payload, self.SECRET_KEY, algorithm=self.ALGORITHM)

    def verify_password_reset_token(self, token: str) -> Optional[str]:
        """The verify_password_reset_token function takes a token as an argument and returns the email address associated with that token.
        If the token is invalid, it raises an HTTPException.

        Args:
            token (str): Pass the token to the function.

        Raises:
            HTTPException: _description_

        Returns:
            Optional[str]: The email of the user who requested a password reset.
        """
        try:
            payload = jwt.decode(token, self.SECRET_KEY, algorithms=[self.ALGORITHM])
            return payload["sub"]
        except JWTError:
            raise HTTPException(
                status_code=status.HTTP_401_UNAUTHORIZED,
                detail="Could not validate credentials",
            )


auth_service = Auth()


def role_required(required_role: list):
    async def wrapper(
        token: str = Depends(auth_service.oauth2_scheme),
        db: AsyncSession = Depends(get_db),
    ):
        user = await auth_service.get_current_active_user_with_role(
            required_role, token, db
        )
        if not user:
            raise HTTPException(
                status_code=status.HTTP_403_FORBIDDEN,
                detail=messages.NOT_ENOUGH_PERMISSIONS,
            )
        return user

<<<<<<< HEAD
=======
    return wrapper


def image_owner_or_admin():
    async def wrapper(
        image_id: int,
        current_user: User = Depends(auth_service.get_current_active_user),
        db: AsyncSession = Depends(get_db)
    ):
        image = await get_image(image_id, db, current_user)
        if image is None:
            raise HTTPException(status_code=status.HTTP_404_NOT_FOUND, detail="Image not found")
        
        if current_user.id != image.user_id and current_user.role.name != "admin":
            raise HTTPException(status_code=status.HTTP_403_FORBIDDEN, detail="Not enough permissions")
        
        return current_user
>>>>>>> d644498f
    return wrapper<|MERGE_RESOLUTION|>--- conflicted
+++ resolved
@@ -263,10 +263,7 @@
             )
         return user
 
-<<<<<<< HEAD
-=======
     return wrapper
-
 
 def image_owner_or_admin():
     async def wrapper(
@@ -282,5 +279,4 @@
             raise HTTPException(status_code=status.HTTP_403_FORBIDDEN, detail="Not enough permissions")
         
         return current_user
->>>>>>> d644498f
-    return wrapper+    return wrapper

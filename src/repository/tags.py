--- conflicted
+++ resolved
@@ -2,20 +2,12 @@
 from sqlalchemy import select
 from sqlalchemy.ext.asyncio import AsyncSession
 
-<<<<<<< HEAD
 from src.entity.models import Tag, Image, User, image_tag_table
-=======
-from src.entity.models import Tag, Image, User
->>>>>>> 5ed02b44
 from src.schemas.tag import TagSchema
 
 
 async def create_tag(body: TagSchema, db: AsyncSession) -> Tag:
-<<<<<<< HEAD
     new_tag = Tag(name=body.name)
-=======
-    new_tag = Tag(**body.model_dump(exclude_unset=True))
->>>>>>> 5ed02b44
     db.add(new_tag)
     await db.commit()
     await db.refresh(new_tag)
@@ -55,7 +47,7 @@
     return tag
 
 
-<<<<<<< HEAD
+
 async def add_tag_for_image(
     tag_name: str, image_id: int, user: User, db: AsyncSession
 ) -> Optional[Tag]:
@@ -83,22 +75,3 @@
         return tag
 
     return None
-=======
-async def add_tag_for_image(tag_name: str, image_id: int, user: User, db: AsyncSession):
-    stmt = select(Image).filter_by(id=image_id, user=user)
-    result = await db.execute(stmt)
-    image = result.scalar_one_or_none()
-    if image:
-        tag = await get_tag(tag_name, db)
-        if tag:
-            if tag not in image.tags:
-                image.tags.append(tag)
-                db.commit()
-            return tag
-        else:
-            new_tag = await create_tag(TagSchema(name=tag_name), db)
-            image.tags.append(new_tag)
-            db.commit()
-            return new_tag
-    return image
->>>>>>> 5ed02b44

--- conflicted
+++ resolved
@@ -3,11 +3,7 @@
 import cloudinary
 import cloudinary.uploader
 import cloudinary.api
-<<<<<<< HEAD
-=======
 
-# from sqlalchemy.orm import Session
->>>>>>> 76377a33
 from fastapi import UploadFile
 from fastapi.concurrency import run_in_threadpool
 from sqlalchemy.ext.asyncio import AsyncSession
@@ -27,15 +23,11 @@
 
 
 async def upload_image(
-<<<<<<< HEAD
+
         file: UploadFile,
         description: str,
         db: AsyncSession,
         user: User):
-=======
-    file: UploadFile, description: str, db: AsyncSession, user: User
-):
->>>>>>> 76377a33
     """
     Uploads an image to Cloudinary and saves the image URL and description to the database.
 
@@ -48,11 +40,7 @@
 
     result = await run_in_threadpool(cloudinary.uploader.upload, file)
     image_url = result.get("url")
-<<<<<<< HEAD
-    
-=======
 
->>>>>>> 76377a33
     image = Image(
         url=image_url,
         description=description,
@@ -70,13 +58,10 @@
 
 
 async def update_image(
-<<<<<<< HEAD
         image_id: int,
         body: ImageUpdateSchema,  
         db: AsyncSession, 
-=======
-    image_id: int, body: ImageUpdateSchema, db: AsyncSession, user: User
->>>>>>> 76377a33
+
 ):
     """
     Updates the description of an existing image in the database.
@@ -86,18 +71,13 @@
     :param db: The database session.
     :return: The updated image information.
     """
-<<<<<<< HEAD
+
     stmt = select(Image).options(joinedload(Image.comments)).options(joinedload(Image.tags)).filter_by(id=image_id)
-=======
-    # image = db.query(Image).filter(Image.id == image_id).first()
-    stmt = select(Image).filter_by(id=image_id, user=user)
->>>>>>> 76377a33
     result = await db.execute(stmt)
     image = result.unique().scalar_one_or_none()
     if image:
         image.description = body.description
         image.updated_at = datetime.now()
-<<<<<<< HEAD
         db.commit()
         db.refresh(image)
     return image
@@ -115,23 +95,6 @@
     :return: A list of image objects.
     """
     stmt = select(Image).options(joinedload(Image.comments)).options(joinedload(Image.tags)).offset(offset).limit(limit)
-=======
-        await db.commit()
-        await db.refresh(image)
-        return image
-
-    # if not image:
-    #     return None
-    # image.description = description
-    # image.updated_at = datetime.now()
-    # db.commit()
-    # db.refresh(image)
-    # return {"url": image.url, "description": description}
-
-
-async def get_all_images(limit: int, offset: int, db: AsyncSession):
-    stmt = select(Image).offset(offset).limit(limit)
->>>>>>> 76377a33
     images = await db.execute(stmt)
     return images.unique().scalars().all()
 
@@ -164,8 +127,6 @@
     stmt = select(Image).filter_by(id=image_id)
     result = await db.execute(stmt)
     image = result.scalar_one_or_none()
-<<<<<<< HEAD
-    
     stmt = select(User).filter_by(id=image.user_id)
     result = await db.execute(stmt)
     user = result.scalar_one_or_none()
@@ -183,24 +144,3 @@
     await db.refresh(user)
     # await db.refresh()
     return image
-=======
-    print(image)
-    if image is None:
-        return False
-
-    # Check if the user has permission to delete the image
-    if user.role in [Role.admin, Role.moderator] or user.id == image.user_id:
-        # Delete the image from Cloudinary
-        parts = image.url.split("/")
-        public_id_with_format = parts[-1]  # останній елемент у шляху
-        public_id = public_id_with_format.split(".")[0]
-        cloudinary.uploader.destroy(public_id)
-
-        # Delete the image from the database
-        await db.delete(image)
-        await db.commit()
-        # await db.refresh()
-        return True
-    else:
-        return False
->>>>>>> 76377a33

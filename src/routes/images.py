--- conflicted
+++ resolved
@@ -15,7 +15,6 @@
 from src.entity.models import User, Image
 from src.database.db import get_db
 from src.repository import images as repository_images
-<<<<<<< HEAD
 from src.schemas.image import ImageSchema, ImageUpdateSchema, ImageResponse, ImageCreate
 from src.services.auth import auth_service, role_required
 from src.conf import messages
@@ -23,29 +22,15 @@
 router = APIRouter(prefix="/images", tags=["images"])
 
 @router.post("/upload/", response_model=ImageCreate, status_code=201)
-=======
-from src.schemas.image import ImageSchema, ImageUpdateSchema, ImageResponse
-from src.services.auth import auth_service
-
-router = APIRouter(prefix="/images", tags=["images"])
-
-
-@router.post("/upload/", response_model=ImageResponse, status_code=201)
->>>>>>> 76377a33
 async def upload_image_endpoint(
     file: UploadFile = File(...),
     description: str = Form(...),
     db: AsyncSession = Depends(get_db),
-<<<<<<< HEAD
-    user: User = Depends(auth_service.get_current_user)
-=======
     user: User = Depends(auth_service.get_current_user),
->>>>>>> 76377a33
 ):
     result = await repository_images.upload_image(file.file, description, db, user)
     return result
 
-<<<<<<< HEAD
 @router.put("/update/{image_id}",
             response_model=ImageResponse,
             dependencies=[Depends(auth_service.get_current_active_user),
@@ -63,32 +48,6 @@
 
 @router.get("/show/", response_model=List[ImageResponse])
 async def get_all_images(limit: int = Query(10, ge=10, le=500), offset: int = Query(0, ge=0, le=10), db: AsyncSession = Depends(get_db)):
-=======
-
-@router.put("/update/{image_id}")
-async def update_image_endpoint(
-    body: ImageUpdateSchema,
-    image_id: int,
-    db: AsyncSession = Depends(get_db),
-    user: User = Depends(auth_service.get_current_user),
-):
-    image = await repository_images.update_image(image_id, body, db, user)
-    if image is None:
-        raise HTTPException(status_code=404, detail="Image not found")
-    return {
-        "message": "Image description successfully updated",
-        "image": image.url,
-        "description": image.description,
-    }
-
-
-@router.get("/show/", response_model=list[ImageResponse])
-async def get_all_images(
-    limit: int = Query(10, ge=10, le=500),
-    offset: int = Query(0, ge=0, le=10),
-    db: AsyncSession = Depends(get_db),
-):
->>>>>>> 76377a33
     result = await repository_images.get_all_images(limit, offset, db)
     return result
 
@@ -101,7 +60,6 @@
 ):
     result = await repository_images.get_image(image_id, db, user)
     if result is None:
-<<<<<<< HEAD
         raise HTTPException(status_code=status.HTTP_404_NOT_FOUND, detail=messages.IMAGE_NOT_FOUND)
     return result
 
@@ -109,28 +67,11 @@
                dependencies=[Depends(auth_service.get_current_active_user),
                              Depends(role_required(["admin"]))]
 )
-=======
-        raise HTTPException(status_code=404, detail=f"Image not found")
-    return result
-
-
-@router.delete("/{image_id}")
->>>>>>> 76377a33
 async def delete_image_endpoint(
     image_id: int,
     db: AsyncSession = Depends(get_db),
-<<<<<<< HEAD
 ):
     image = await repository_images.delete_image(image_id, db)
     if image is None:
         raise HTTPException(status_code=status.HTTP_404_NOT_FOUND, detail=messages.IMAGE_NOT_FOUND)
-=======
-    user: User = Depends(auth_service.get_current_user),
-):
-    deleted = await repository_images.delete_image(image_id, db, user)
-    if not deleted:
-        raise HTTPException(
-            status_code=403, detail="You do not have permission to delete this image"
-        )
->>>>>>> 76377a33
-    return {"message": "Image deleted successfully"}+    return {"message": "Image deleted successfully"}

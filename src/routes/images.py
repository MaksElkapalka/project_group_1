--- conflicted
+++ resolved
@@ -18,7 +18,7 @@
 from src.entity.models import User
 from src.database.db import get_db
 from src.repository import images as repository_images
-<<<<<<< HEAD
+
 from src.schemas.image import (
     ImageUpdateSchema,
     ImageResponse,
@@ -27,10 +27,6 @@
     Roundformation,
 )
 from src.services.auth import auth_service, role_required
-=======
-from src.schemas.image import ImageUpdateSchema, ImageResponse, ImageCreate, Transformation, Roundformation
-from src.services.auth import auth_service, role_required, image_owner_or_admin
->>>>>>> d644498f
 from src.conf import messages
 from src.repository.qr import generate_qr_code, generate_qr_code_with_url
 
@@ -59,19 +55,10 @@
     return result
 
 
-<<<<<<< HEAD
-@router.put(
-    "/update/{image_id}",
-    response_model=ImageResponse,
-    dependencies=[
-        Depends(auth_service.get_current_active_user),
-        Depends(role_required(["admin"])),
-    ],
-=======
+
 @router.put("/update/{image_id}",
             response_model=ImageResponse,
             dependencies=[Depends(image_owner_or_admin)]
->>>>>>> d644498f
 )
 async def update_image(
     body: ImageUpdateSchema, image_id: int, db: AsyncSession = Depends(get_db)
@@ -137,18 +124,9 @@
         )
     return result
 
-<<<<<<< HEAD
 
-@router.delete(
-    "/{image_id}",
-    dependencies=[
-        Depends(auth_service.get_current_active_user),
-        Depends(role_required(["admin"])),
-    ],
-=======
 @router.delete("/{image_id}",
                dependencies=[Depends(image_owner_or_admin)]
->>>>>>> d644498f
 )
 async def delete_image(
     image_id: int,
@@ -169,9 +147,6 @@
             status_code=status.HTTP_404_NOT_FOUND, detail=messages.IMAGE_NOT_FOUND
         )
     return {"message": "Image deleted successfully"}
-
-
-# TODO: Написати функцію, яка дає QR для будь-якого зображення
 
 
 @router.get("/qr_code")

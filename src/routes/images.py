from pathlib import Path
from typing import List

from fastapi import (
    APIRouter,
    UploadFile,
    File,
    Form,
    Depends,
    HTTPException,
    Query,
    status,
)
from fastapi.responses import JSONResponse
from fastapi.templating import Jinja2Templates
from sqlalchemy.ext.asyncio import AsyncSession

from src.entity.models import User
from src.database.db import get_db
from src.repository import images as repository_images
<<<<<<< HEAD
=======

>>>>>>> 4dc3b011
from src.schemas.image import (
    ImageUpdateSchema,
    ImageResponse,
    ImageCreate,
    Transformation,
    Roundformation,
)
from src.services.auth import auth_service, role_required
from src.conf import messages
from src.repository.qr import generate_qr_code, generate_qr_code_with_url

router = APIRouter(prefix="/images", tags=["images"])


@router.post("/upload/", response_model=ImageCreate, status_code=201)
async def upload_image(
    file: UploadFile = File(...),
    description: str = Form(...),
    db: AsyncSession = Depends(get_db),
    user: User = Depends(auth_service.get_current_user),
):
    """The upload_image function uploads an image to Cloudinary and saves the image URL and description to the database.

    Args:
        file (UploadFile, optional): The image file to upload.
        description (str, optional): The description of the image.
        db (AsyncSession, optional): Pass in the database session.
        user (User, optional): Current user.

    Returns:
        ImageCreate: Created image.
    """
    result = await repository_images.upload_image(file.file, description, db, user)
    return result


<<<<<<< HEAD
@router.put(
    "/update/{image_id}",
    response_model=ImageResponse,
    dependencies=[
        Depends(auth_service.get_current_active_user),
        Depends(role_required(["admin"])),
    ],
=======

@router.put("/update/{image_id}",
            response_model=ImageResponse,
            dependencies=[Depends(image_owner_or_admin)]
>>>>>>> 4dc3b011
)
async def update_image(
    body: ImageUpdateSchema, image_id: int, db: AsyncSession = Depends(get_db)
):
    """The update_image function updates the description of an existing image in the database.

    Args:
        image_id (int): Pass in the image object that is being updated.
        body (ImageUpdateSchema): The new description of the image.
        db (AsyncSession): Pass in the database session.

    Returns:
        ImageResponse: Updated image
    """
    image = await repository_images.update_image(image_id, body, db)
    if image is None:
        raise HTTPException(
            status_code=status.HTTP_404_NOT_FOUND, detail=messages.IMAGE_NOT_FOUND
        )
    return image


@router.get("/show/", response_model=List[ImageResponse])
async def get_all_images(
    limit: int = Query(10, ge=10, le=500),
    offset: int = Query(0, ge=0, le=10),
    db: AsyncSession = Depends(get_db),
):
    """The get_all_images function displays a list of images with specified pagination parameters.

    Args:
        limit (int): The maximum number of images to return.
        offset (int): Skips the offset rows before beginning to return the rows.
        db (AsyncSession): Pass in the database session.

    Returns:
        List: List of image objects.
    """
    result = await repository_images.get_all_images(limit, offset, db)
    return result


@router.get("/", response_model=ImageResponse)
async def get_image(
    image_id: int,
    db: AsyncSession = Depends(get_db),
    user: User = Depends(auth_service.get_current_user),
):
    """The get_image function displays specific user's image.

    Args:
        image_id (int): Pass in the image object in database.
        db (AsyncSession): Pass in the database session.
        user (User): Specific user.

    Returns:
        ImageResponse: Image
    """
    result = await repository_images.get_image(image_id, db, user)
    if result is None:
        raise HTTPException(
            status_code=status.HTTP_404_NOT_FOUND, detail=messages.IMAGE_NOT_FOUND
        )
    return result


<<<<<<< HEAD
@router.delete(
    "/{image_id}",
    dependencies=[
        Depends(auth_service.get_current_active_user),
        Depends(role_required(["admin"])),
    ],
=======
@router.delete("/{image_id}",
               dependencies=[Depends(image_owner_or_admin)]
>>>>>>> 4dc3b011
)
async def delete_image(
    image_id: int,
    db: AsyncSession = Depends(get_db),
):
    """The delete_image  function deletes an image from Cloudinary and the database.

    Args:
        image_id (int): Pass in the image object in database.
        db (AsyncSession): Pass in the database session.

    Returns:
        Dict: A dictionary with the message key.
    """
    image = await repository_images.delete_image(image_id, db)
    if image is None:
        raise HTTPException(
            status_code=status.HTTP_404_NOT_FOUND, detail=messages.IMAGE_NOT_FOUND
        )
    return {"message": "Image deleted successfully"}
<<<<<<< HEAD


# TODO: Написати функцію, яка дає QR для будь-якого зображення
=======
>>>>>>> 4dc3b011


@router.get("/qr_code")
async def get_qr_code(
    image_id: int,
    db: AsyncSession = Depends(get_db),
    user: User = Depends(auth_service.get_current_user),
):
    image = await repository_images.get_image(image_id, db, user)
    qr_code = generate_qr_code_with_url(image.url)
    return qr_code


@router.post("/transform")
async def transform_image_endpoint(
    image_id: int,
    transformation: Transformation,
    user: User = Depends(auth_service.get_current_user),
    db: AsyncSession = Depends(get_db),
):
    transformations = transformation.model_dump()
    transformed_url = await repository_images.get_transformed_url(
        image_id, transformations, user, db
    )
    qr_code = generate_qr_code_with_url(transformed_url)
    return qr_code


@router.post("/transform/avatar")
async def transform_image_for_avatar(
    image_id: int,
    transformation: Roundformation,
    user: User = Depends(auth_service.get_current_user),
    db: AsyncSession = Depends(get_db),
):
    transformations = transformation.model_dump()
    transformed_url = await repository_images.get_foravatar_url(
        image_id, transformations, user, db
    )
    qr_code = generate_qr_code_with_url(transformed_url)
    return qr_code<|MERGE_RESOLUTION|>--- conflicted
+++ resolved
@@ -18,10 +18,7 @@
 from src.entity.models import User
 from src.database.db import get_db
 from src.repository import images as repository_images
-<<<<<<< HEAD
-=======
 
->>>>>>> 4dc3b011
 from src.schemas.image import (
     ImageUpdateSchema,
     ImageResponse,
@@ -58,20 +55,10 @@
     return result
 
 
-<<<<<<< HEAD
 @router.put(
     "/update/{image_id}",
     response_model=ImageResponse,
-    dependencies=[
-        Depends(auth_service.get_current_active_user),
-        Depends(role_required(["admin"])),
-    ],
-=======
-
-@router.put("/update/{image_id}",
-            response_model=ImageResponse,
-            dependencies=[Depends(image_owner_or_admin)]
->>>>>>> 4dc3b011
+    dependencies=[Depends(image_owner_or_admin)],
 )
 async def update_image(
     body: ImageUpdateSchema, image_id: int, db: AsyncSession = Depends(get_db)
@@ -138,18 +125,7 @@
     return result
 
 
-<<<<<<< HEAD
-@router.delete(
-    "/{image_id}",
-    dependencies=[
-        Depends(auth_service.get_current_active_user),
-        Depends(role_required(["admin"])),
-    ],
-=======
-@router.delete("/{image_id}",
-               dependencies=[Depends(image_owner_or_admin)]
->>>>>>> 4dc3b011
-)
+@router.delete("/{image_id}", dependencies=[Depends(image_owner_or_admin)])
 async def delete_image(
     image_id: int,
     db: AsyncSession = Depends(get_db),
@@ -169,12 +145,6 @@
             status_code=status.HTTP_404_NOT_FOUND, detail=messages.IMAGE_NOT_FOUND
         )
     return {"message": "Image deleted successfully"}
-<<<<<<< HEAD
-
-
-# TODO: Написати функцію, яка дає QR для будь-якого зображення
-=======
->>>>>>> 4dc3b011
 
 
 @router.get("/qr_code")

from typing import List
from fastapi import APIRouter, HTTPException, Depends, Path, status
from sqlalchemy.ext.asyncio import AsyncSession
<<<<<<< HEAD
import logging
=======
>>>>>>> 5ed02b44

from src.database.db import get_db
from src.schemas.tag import TagSchema, TagResponse
from src.repository import tags as repository_tags
from src.services.auth import auth_service
from src.entity.models import User
from src.conf import messages

<<<<<<< HEAD
router = APIRouter(prefix="/tags", tags=["tags"])

logging.basicConfig(level=logging.INFO)
logger = logging.getLogger(__name__)
=======

router = APIRouter(prefix="/tags", tags=["tags"])

>>>>>>> 5ed02b44


@router.get("/", response_model=List[TagResponse])
async def read_tags(
    skip: int = 0, limit: int = 100, db: AsyncSession = Depends(get_db)
):
    tags = await repository_tags.get_tags(skip, limit, db)
    if tags is None:
        raise HTTPException(
            status_code=status.HTTP_404_NOT_FOUND, detail=messages.TAG_NOT_FOUND
        )
    return tags


@router.get("/{tag_name}", response_model=TagResponse)
async def read_tag(tag_name: str, db: AsyncSession = Depends(get_db)):
    tag = await repository_tags.get_tag(tag_name, db)
    if tag is None:
        raise HTTPException(
            status_code=status.HTTP_404_NOT_FOUND, detail=messages.TAG_NOT_FOUND
        )
    return tag


@router.post("/", response_model=TagResponse, status_code=status.HTTP_201_CREATED)
async def create_tag(body: TagSchema, db: AsyncSession = Depends(get_db)):
    tag = await repository_tags.create_tag(body, db)
    return tag


@router.put("/{tag_id}", response_model=TagResponse)
async def update_tag(
    body: TagSchema, tag_id: int = Path(ge=1), db: AsyncSession = Depends(get_db)
):
    tag = await repository_tags.update_tag(tag_id, body, db)
<<<<<<< HEAD
    if not tag:
=======
    if tag is None:
>>>>>>> 5ed02b44
        raise HTTPException(
            status_code=status.HTTP_404_NOT_FOUND, detail=messages.TAG_NOT_FOUND
        )
    return tag


@router.delete("/{tag_id}", status_code=status.HTTP_204_NO_CONTENT)
async def remove_tag(tag_id: int = Path(ge=1), db: AsyncSession = Depends(get_db)):
    tag = await repository_tags.remove_tag(tag_id, db)
    if tag is None:
        raise HTTPException(
            status_code=status.HTTP_404_NOT_FOUND, detail=messages.TAG_NOT_FOUND
        )
    return tag


<<<<<<< HEAD
@router.post(
    "/add_tag_for_image",
    response_model=TagResponse,
    status_code=status.HTTP_201_CREATED,
)
async def add_tag_for_image_handler(
    tag_name: str,
    image_id: int,
=======
@router.post("/add", response_model=TagResponse, status_code=status.HTTP_201_CREATED)
async def add_tag_for_image(
    tag_name: str,
    image_id: int = Path(ge=1),
>>>>>>> 5ed02b44
    db: AsyncSession = Depends(get_db),
    user: User = Depends(auth_service.get_current_user),
):
    tag = await repository_tags.add_tag_for_image(tag_name, image_id, user, db)
<<<<<<< HEAD

    if not tag:
=======
    if tag is None:
>>>>>>> 5ed02b44
        raise HTTPException(
            status_code=status.HTTP_404_NOT_FOUND,
            detail="Photo not found or does not belong to the user",
        )
<<<<<<< HEAD

=======
>>>>>>> 5ed02b44
    return tag<|MERGE_RESOLUTION|>--- conflicted
+++ resolved
@@ -1,10 +1,7 @@
 from typing import List
 from fastapi import APIRouter, HTTPException, Depends, Path, status
 from sqlalchemy.ext.asyncio import AsyncSession
-<<<<<<< HEAD
-import logging
-=======
->>>>>>> 5ed02b44
+
 
 from src.database.db import get_db
 from src.schemas.tag import TagSchema, TagResponse
@@ -13,16 +10,7 @@
 from src.entity.models import User
 from src.conf import messages
 
-<<<<<<< HEAD
 router = APIRouter(prefix="/tags", tags=["tags"])
-
-logging.basicConfig(level=logging.INFO)
-logger = logging.getLogger(__name__)
-=======
-
-router = APIRouter(prefix="/tags", tags=["tags"])
-
->>>>>>> 5ed02b44
 
 
 @router.get("/", response_model=List[TagResponse])
@@ -58,11 +46,7 @@
     body: TagSchema, tag_id: int = Path(ge=1), db: AsyncSession = Depends(get_db)
 ):
     tag = await repository_tags.update_tag(tag_id, body, db)
-<<<<<<< HEAD
     if not tag:
-=======
-    if tag is None:
->>>>>>> 5ed02b44
         raise HTTPException(
             status_code=status.HTTP_404_NOT_FOUND, detail=messages.TAG_NOT_FOUND
         )
@@ -79,7 +63,6 @@
     return tag
 
 
-<<<<<<< HEAD
 @router.post(
     "/add_tag_for_image",
     response_model=TagResponse,
@@ -88,28 +71,13 @@
 async def add_tag_for_image_handler(
     tag_name: str,
     image_id: int,
-=======
-@router.post("/add", response_model=TagResponse, status_code=status.HTTP_201_CREATED)
-async def add_tag_for_image(
-    tag_name: str,
-    image_id: int = Path(ge=1),
->>>>>>> 5ed02b44
     db: AsyncSession = Depends(get_db),
     user: User = Depends(auth_service.get_current_user),
 ):
     tag = await repository_tags.add_tag_for_image(tag_name, image_id, user, db)
-<<<<<<< HEAD
-
     if not tag:
-=======
-    if tag is None:
->>>>>>> 5ed02b44
         raise HTTPException(
             status_code=status.HTTP_404_NOT_FOUND,
             detail="Photo not found or does not belong to the user",
         )
-<<<<<<< HEAD
-
-=======
->>>>>>> 5ed02b44
     return tag
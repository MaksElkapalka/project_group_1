--- conflicted
+++ resolved
@@ -5,17 +5,13 @@
 from src.database.db import get_db
 from src.schemas.tag import TagSchema, TagResponse
 from src.repository import tags as repository_tags
-<<<<<<< HEAD
 from src.services.auth import auth_service
 from src.entity.models import User
 from src.conf import messages
 
 
 router = APIRouter(prefix="/tags", tags=["tags"])
-=======
-from src.services.auth import auth_service 
-from src.entity.models import User
->>>>>>> 93ff5a95
+
 
 
 @router.get("/", response_model=List[TagResponse])
